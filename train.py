--- conflicted
+++ resolved
@@ -40,11 +40,7 @@
             
             # make prediction
             pred = model(input_tensor)
-<<<<<<< HEAD
-            loss = loss_fun(pred, score)            
-=======
             loss = loss_fun(pred, score)
->>>>>>> b6b2d8fa
 
             # backpropogate
             model.zero_grad()
@@ -63,21 +59,14 @@
         accuracy = np.round(100*float(num_correct) / num_ex, 2)
         best_accuracy = max(best_accuracy, accuracy)
         if verbose:
-<<<<<<< HEAD
             # print(torch.cuda.memory_summary(device=None, abbreviated=False))
             print("Epoch {ep} | \nloss: {l} -- accuracy: {a}% -- F1-score: {f}"
-                  .format(ep=e, l=np.round(total_loss / len(dataset), 4), a=np.round(100*float(num_correct) / num_ex, 2), f=metrics.f1_score(pred_labels, correct_labels, average='weighted')))
-            print("Epoch duration:", end - start)
-        # pr.print_stats()
-        # raise NotImplementedError()
-=======
-            print("Epoch {ep}:    loss:   {l}      accuracy:   {a}%".format(ep=e, l=np.round(total_loss / len(dataset), 4), a=accuracy))
-            print("Epoch duration:  {t}s".format(t=np.round(end - start, 3)))
+                  .format(ep=e, l=np.round(total_loss / len(dataset), 4), a=accuracy, f=metrics.f1_score(pred_labels, correct_labels, average='weighted')))
+            print("Epoch duration: {t}s".format(t=np.round(end - start, 3)))
         
-    if log_file:
-        log_file.write("{m}, {a}\n".format(m=model_name, a=best_accuracy))
-
->>>>>>> b6b2d8fa
+        if log_file:
+            log_file.write("{m}, {a}\n".format(m=model_name, a=best_accuracy))
+        
     save_model(model, model_name)
 
 
