##################################################
# Model training script.
##################################################

from models import *
from data_loader import ReviewsDataset, EssaysDataset
from torch.nn import MSELoss, CrossEntropyLoss
from torch.optim import Adam
from torch.utils.data import DataLoader
import argparse
import cProfile
import time

DEFAULT_MODEL_NAME = "model"


def train(model, dataset, device, model_name, verbose=True, score_type='categorical', epochs=10, batch_size=1, lr=0.001):    
    # Set loss function to be compatible with the score type
    if(score_type in ['categorical', 'binary']):  loss_fun = CrossEntropyLoss().to(device)
    elif(score_type == 'standardized'):  loss_fun = MSELoss().to(device)
    else: raise NotImplementedError("No loss_fun chosen for this score_type")
    
    data_loader = DataLoader(dataset, batch_size=batch_size, shuffle=True)
    optim = Adam(model.parameters(), lr=lr)
    model.train()

    # TODO:  (possibly) implement a validation loss. This will require splitting the data, though it's prone to sampling bias. For now just use training loss as metric.
    for e in range(epochs):
        
        start = time.time()
        
        # with cProfile.Profile() as pr:
        
        total_loss = 0.0
        num_correct = 0
        num_ex = 0
        for ex in data_loader:
            input_tensor, score = ex[0].to(device), ex[1].to(device)
            
            # make prediction
            pred = model(input_tensor)
            loss = loss_fun(pred, score)
            # print(score.shape)
            # print(score)
            # print(input_tensor.shape)
            # print(input_tensor)
            # print(pred.shape)
            # print(pred)
            # print(loss)
            # print(torch.cuda.memory_summary(device=None, abbreviated=False))
            # raise Exception("test")

            # backpropogate
            model.zero_grad()
            loss.backward()
            optim.step()

            # logging
            total_loss += loss.item()
            num_correct += (score == pred.argmax(dim=1)).sum()
            num_ex += len(score)

        end = time.time()
        
        if verbose:
            # print(torch.cuda.memory_summary(device=None, abbreviated=False))
            print("Epoch {ep}:    loss:   {l}      accuracy:   {a}%".format(ep=e, l=np.round(total_loss / len(dataset), 4), a=np.round(100*float(num_correct) / num_ex, 2)))
            print("Epoch duration:", end - start)
        # pr.print_stats()
        # raise NotImplementedError()
    save_model(model, model_name)


if __name__ == "__main__":
    parser = argparse.ArgumentParser()
    parser.add_argument('-d', '--dataset', choices=['reviews', 'essays'], default='reviews', help="Which dataset want to use.")
    parser.add_argument('-t', '--model_type', choices=['dan', 'transformer'], default='dan', help="What type of model to use.")
    parser.add_argument('-f', '--model_file', help="The name of the model file to load for training  (loads %s<model_file>.pt)." % MODEL_DIR)
    parser.add_argument('-n', '--model_name', help="What name to give to the model  (will save <model_name>.pt after training is finished).")
    parser.add_argument('-tk', '--tokenizer', default='default', help="If 'default', will load pretrained tokenizer. Otherwise loads tokenizer of the given name (<tokenizer>.pt).")
    parser.add_argument('-e', '--epochs', type=int, default=10, help="How many epochs to run the model for.")
    parser.add_argument('-b', '--batch_size', type=int, default=1, help="The batch size to use for training. Will pad / cut sequences if set to something other than '1'.")
    parser.add_argument('-lr', '--learning_rate', type=float, default=0.001, help="The learning rate for training.")
    parser.add_argument('-s', '--score_type', choices=['categorical', 'binary', 'standardized'], default='categorical', help="The type of the scores. Be sure this is compatible with the model and dataset you want to use.")
<<<<<<< HEAD
    parser.add_argument('-sq', '--seq_len', type=int, default=1200, help="The sequence length to use for training (in #tokens). If batch size is greater than 1, will use 'max' for dataset seq_len.")
    parser.add_argument('-v', '--verbose', action='store_false', help="Log training progress to the console.")
    parser.add_argument('--cpu_only', action='store_true', help="Only use the cpu during training")
    
    args = parser.parse_args()

    print("Loading and preparing %s dataset ..." % args.dataset)
    seq_len = args.seq_len if args.seq_len else ('max' if args.batch_size > 1 else None)
=======
    parser.add_argument('-sq', '--seq_len', type=int, help="The sequence length to use for training (in #tokens). Defaults to 1200 for essays and 300 for reviews. If batch size is >1 and seq len is set to 'max', will use the max len for dataset as seq_len.")
    parser.add_argument('-v', '--verbose', type=bool, default=True, help="Log training progress to the console.")

    args = parser.parse_args()

    print("Loading and preparing dataset ...")
    if args.seq_len and args.seq_len == 'max':
        seq_len = 'max' if args.batch_size > 1 else None
    else:
        seq_len = args.seq_len
    
>>>>>>> 508d89a3
    dataset_args = {'score_type': args.score_type, 'seq_len': seq_len}
    if args.dataset == 'reviews':
        dataset = ReviewsDataset(**dataset_args) if args.tokenizer == 'default' else ReviewsDataset(args.tokenizer, **dataset_args)
    elif args.dataset == 'essays':
        dataset = EssaysDataset(**dataset_args) if args.tokenizer == 'default' else EssaysDataset(args.tokenizer, **dataset_args)
    else:  raise Exception("Unknown value for dataset: '{d}'".format(d=args.dataset))

    if not args.cpu_only and torch.cuda.is_available():
        device = torch.device('cuda')
    else:
        device = torch.device('cpu')
    print("Using", device)

    if args.model_file:
        model = load_model(args.model_file)
    else:
        if args.score_type == 'standardized':
            out_size = 1
        elif args.score_type in ['categorical', 'binary']:
            out_size = 2 if args.score_type == 'binary' else 5

        if args.model_type == 'dan':
            model = BasicDANModel(dataset.vocab_size(), out_size=out_size)
        elif args.model_type == 'transformer':
            model = TransformerModel(dataset.vocab_size(), out_size=out_size)
        else:
            raise Exception("Unknown model type: '{m}'".format(m=args.model_type))

    model = model.to(device)
    model_name = args.model_name if args.model_name else (args.model_file if args.model_file else DEFAULT_MODEL_NAME)
    print("Executing ...")
    train(model, dataset, device, model_name, verbose=args.verbose, score_type=args.score_type, epochs=args.epochs, batch_size=args.batch_size, lr=args.learning_rate)<|MERGE_RESOLUTION|>--- conflicted
+++ resolved
@@ -82,28 +82,25 @@
     parser.add_argument('-b', '--batch_size', type=int, default=1, help="The batch size to use for training. Will pad / cut sequences if set to something other than '1'.")
     parser.add_argument('-lr', '--learning_rate', type=float, default=0.001, help="The learning rate for training.")
     parser.add_argument('-s', '--score_type', choices=['categorical', 'binary', 'standardized'], default='categorical', help="The type of the scores. Be sure this is compatible with the model and dataset you want to use.")
-<<<<<<< HEAD
-    parser.add_argument('-sq', '--seq_len', type=int, default=1200, help="The sequence length to use for training (in #tokens). If batch size is greater than 1, will use 'max' for dataset seq_len.")
+    parser.add_argument('-sq', '--seq_len', type=int, help="The sequence length to use for training (in #tokens). Defaults to 1200 for essays and 300 for reviews. If batch size is >1 and seq len is set to 'max', will use the max len for dataset as seq_len.")
     parser.add_argument('-v', '--verbose', action='store_false', help="Log training progress to the console.")
     parser.add_argument('--cpu_only', action='store_true', help="Only use the cpu during training")
-    
+
     args = parser.parse_args()
 
     print("Loading and preparing %s dataset ..." % args.dataset)
-    seq_len = args.seq_len if args.seq_len else ('max' if args.batch_size > 1 else None)
-=======
-    parser.add_argument('-sq', '--seq_len', type=int, help="The sequence length to use for training (in #tokens). Defaults to 1200 for essays and 300 for reviews. If batch size is >1 and seq len is set to 'max', will use the max len for dataset as seq_len.")
-    parser.add_argument('-v', '--verbose', type=bool, default=True, help="Log training progress to the console.")
-
-    args = parser.parse_args()
-
-    print("Loading and preparing dataset ...")
     if args.seq_len and args.seq_len == 'max':
         seq_len = 'max' if args.batch_size > 1 else None
+    elif args.seq_len:
+        seq_len = args.seq_len
     else:
-        seq_len = args.seq_len
+        if args.dataset == 'essays':
+            seq_len = 1200
+        elif args.dataset == 'reviews':
+            seq_len = 300
+        else:
+            seq_len = None
     
->>>>>>> 508d89a3
     dataset_args = {'score_type': args.score_type, 'seq_len': seq_len}
     if args.dataset == 'reviews':
         dataset = ReviewsDataset(**dataset_args) if args.tokenizer == 'default' else ReviewsDataset(args.tokenizer, **dataset_args)
